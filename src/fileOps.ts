import { promises as fs } from "fs";
import { ImportInfo, Config } from "./types";
import { parse } from "@babel/parser";
import traverseModule, { NodePath } from "@babel/traverse";
import {
  checkIfFileIsPartOfMove,
  extractImportInfo,
  handleMovingFileImportsUpdate,
  handlePackageImportsUpdate,
  isMonorepoPackageImport,
  isRelativeImport,
} from "./importUtils";
import { CallExpression, ImportDeclaration } from "@babel/types";
<<<<<<< HEAD
=======
import { trackCacheHit, trackCacheLookup } from "./performance.js";
>>>>>>> 31ccc86b

// eslint-disable-next-line @typescript-eslint/no-explicit-any
const traverse: typeof traverseModule = (traverseModule as any).default || traverseModule;

// OPTIMIZATION: Cache file contents to avoid redundant reads
const fileContentCache = new Map<string, string>();

// Make cache globally accessible for metrics
declare global {
  var fileContentCache: Map<string, string>;
}
globalThis.fileContentCache = fileContentCache;

export async function movePhysicalFile(oldPath: string, newPath: string): Promise<void> {
  console.log(`📦 Moving file: ${oldPath} → ${newPath}`);
  await fs.rename(oldPath, newPath);
  
  // Update cache with new path
  const content = fileContentCache.get(oldPath);
  if (content) {
    fileContentCache.set(newPath, content);
    fileContentCache.delete(oldPath);
  }
}

const readFileWithValidation = async (filePath: string): Promise<string> => {
  let currentFilePath = filePath;
  try {
    if (checkIfFileIsPartOfMove(currentFilePath)) {
      const latestPath = globalThis.appState.fileMoveMap.get(currentFilePath);
      if (latestPath) {
        currentFilePath = latestPath;
      }
    }

    await fs.access(currentFilePath);
<<<<<<< HEAD
=======

>>>>>>> 31ccc86b
  } catch (accessError) {
    console.error(`❌ File not found: ${filePath}`);
    console.error(`   This might indicate a race condition or path resolution issue.`);
    throw accessError;
  }
  
  // OPTIMIZATION: Check cache first
  const cachedContent = fileContentCache.get(currentFilePath);
  
  // Track cache performance
  trackCacheLookup();
  
  if (cachedContent) {
    trackCacheHit('file');
    return cachedContent;
  }
  
  const content = await fs.readFile(currentFilePath, "utf8");
  fileContentCache.set(currentFilePath, content);
  return content;
};

export async function updateImportsInFile({
  currentFilePath,
  imports,
  targetFileMoveToNewPath,
}: {
  currentFilePath: string;
  imports: ImportInfo[];
  targetFileMoveToNewPath: string;
  config: Config;
}): Promise<boolean> {
  try {
    let fileContent = await readFileWithValidation(currentFilePath);

    let hasChanges = false;
    for (const importInfo of imports) {
      const currentImportPath = importInfo.importPath;

      const { updated, updatedFileContent, updatedImportPath } = handlePackageImportsUpdate({
        currentImportPath,
        currentFilePath,
        targetFileMoveToNewPath,
        fileContent,
      });

      hasChanges = hasChanges || updated;
      if (updated) {
        fileContent = updatedFileContent;
      }

      if (globalThis.appState.verbose && hasChanges) {
        console.log(`  📝 ${currentFilePath}: ${currentImportPath} → ${updatedImportPath}`);
      }
    }

    if (hasChanges) {
      await fs.writeFile(currentFilePath, fileContent, "utf8");
      // Update cache with new content
      fileContentCache.set(currentFilePath, fileContent);
      return true;
    }
    return false;
  } catch (error) {
    console.error(`❌ Error updating ${currentFilePath}:`, error instanceof Error ? error.message : String(error));
    return false;
  }
}

function handleWithinModuleImports(
  pathNode: NodePath<ImportDeclaration>,
  content: string,
  relativeImports: ImportInfo[]
): void {
  const importPath = pathNode.node.source?.value;
  if (typeof importPath === "string" && (isRelativeImport(importPath) || isMonorepoPackageImport(importPath))) {
    relativeImports.push(extractImportInfo(pathNode, content, importPath));
  }
}

//TODO:
// 1. Should be a different algorithm for it to update to other files
// 1.1 while traversing other files, I should fine if there's a file that's relative to the current file and find the import path if
// 1.1.1 if it's intra module, I should update with relative path
// 1.1.2 if it's inter module, I should update with ms import path
export async function updateImportsInMovedFile(oldPath: string, newPath: string): Promise<void> {
  try {
    console.log(`📝 Updating imports inside moved file: ${newPath}`);
    // this should always be the latest path
    const content = await fs.readFile(newPath, "utf8");
    let updatedContent = content;
    let hasChanges = false;
    let needsManualResolution = false;
    let ast;

    try {
      ast = parse(content, {
        sourceType: "unambiguous",
        plugins: ["typescript", "jsx", "decorators-legacy", "classProperties", "dynamicImport"],
      });
    } catch (e) {
      if (globalThis.appState.verbose) {
        console.warn(`⚠️  Could not parse moved file ${newPath}: ${e instanceof Error ? e.message : String(e)}`);
      }
      return;
    }
    // const attentionNeededImports: ImportInfo[] = []; // Do I really need this?
    const relativeImports: ImportInfo[] = [];

    // Should probably update the files whiles we are traversing the set
    traverse(ast, {
      ImportDeclaration: (pathNode: NodePath<ImportDeclaration>) => {
        handleWithinModuleImports(pathNode, content, relativeImports);
      },
      CallExpression: (pathNode: NodePath<CallExpression>) => {
        const callee = pathNode.node.callee;
        if ((callee.type === "Identifier" && callee.name === "require") || callee.type === "Import") {
          const arg0 = pathNode.node.arguments[0];
          if (arg0 && arg0.type === "StringLiteral") {
            const importPath = arg0.value;
            if (typeof importPath === "string" && (importPath.startsWith("./") || importPath.startsWith("../"))) {
              relativeImports.push({
                line: pathNode.node.loc?.start.line || 0,
                originalLine:
                  content.split("\n")[pathNode.node.loc?.start?.line ? pathNode.node.loc.start.line - 1 : 0]?.trim() ||
                  "",
                importPath,
                matchedText: pathNode.toString(),
              });
            }
          }
        }
      },
    });
    if (globalThis.appState.verbose) {
      console.log(`Found ${relativeImports.length} relative imports to update`);
    }

    for (const importInfo of relativeImports) {
      //TODO:
      // 1. Find all potential import path pattern and replace them all with the relative + monorepo import path

      const { updated, updatedFileContent, updatedImportPath } = handleMovingFileImportsUpdate({
        importPath: importInfo.importPath,
        originalMovedFilePath: oldPath,
        newMovedFilePath: newPath,
        fileContent: updatedContent,
      });
      if (updated) {
        updatedContent = updatedFileContent;
        hasChanges = true;
        if (globalThis.appState.verbose) {
          console.log(`    📝 Updated import: ${importInfo.importPath} → ${updatedImportPath}`);
        }
      }
    }

    if (hasChanges) {
      await fs.writeFile(newPath, updatedContent, "utf8");
      console.log(`  ✅ Updated ${relativeImports.length} imports in moved file`);
      if (needsManualResolution) {
        console.log(`  ⚠️  Manual resolution needed for imports`);
      }
    } else if (globalThis.appState.verbose) {
      console.log(`  ℹ️  No import updates needed in moved file`);
    }
  } catch (error) {
    console.error(
      `❌ Error updating imports in moved file ${newPath}:`,
      error instanceof Error ? error.message : String(error)
    );
  }
}<|MERGE_RESOLUTION|>--- conflicted
+++ resolved
@@ -11,10 +11,7 @@
   isRelativeImport,
 } from "./importUtils";
 import { CallExpression, ImportDeclaration } from "@babel/types";
-<<<<<<< HEAD
-=======
 import { trackCacheHit, trackCacheLookup } from "./performance.js";
->>>>>>> 31ccc86b
 
 // eslint-disable-next-line @typescript-eslint/no-explicit-any
 const traverse: typeof traverseModule = (traverseModule as any).default || traverseModule;
@@ -31,7 +28,7 @@
 export async function movePhysicalFile(oldPath: string, newPath: string): Promise<void> {
   console.log(`📦 Moving file: ${oldPath} → ${newPath}`);
   await fs.rename(oldPath, newPath);
-  
+
   // Update cache with new path
   const content = fileContentCache.get(oldPath);
   if (content) {
@@ -51,27 +48,23 @@
     }
 
     await fs.access(currentFilePath);
-<<<<<<< HEAD
-=======
-
->>>>>>> 31ccc86b
   } catch (accessError) {
     console.error(`❌ File not found: ${filePath}`);
     console.error(`   This might indicate a race condition or path resolution issue.`);
     throw accessError;
   }
-  
+
   // OPTIMIZATION: Check cache first
   const cachedContent = fileContentCache.get(currentFilePath);
-  
+
   // Track cache performance
   trackCacheLookup();
-  
+
   if (cachedContent) {
-    trackCacheHit('file');
+    trackCacheHit("file");
     return cachedContent;
   }
-  
+
   const content = await fs.readFile(currentFilePath, "utf8");
   fileContentCache.set(currentFilePath, content);
   return content;
